--- conflicted
+++ resolved
@@ -3,16 +3,11 @@
 from __future__ import annotations
 
 import functools
+import warnings
 import typing
-<<<<<<< HEAD
+from functools import partial
 from collections.abc import Callable, Sequence
-from functools import partial
 from typing import Any, Literal, NamedTuple, Optional, Protocol, Union, cast, overload
-=======
-import warnings
-from collections.abc import Callable, Sequence
-from typing import Any, NamedTuple, Optional, Protocol, Union, cast, overload
->>>>>>> b87482f2
 
 import numpy as np
 import pywt
@@ -612,7 +607,6 @@
     data_lst, ds = _preprocess_coeffs(
         [data], ndim=ndim, axes=axes, add_channel_dim=add_channel_dim
     )
-<<<<<<< HEAD
     return data_lst[0], ds
 
 
@@ -641,9 +635,8 @@
     """
     # interpreting data as the approximation coeffs of a 0-level FWT
     # allows us to reuse the `_postprocess_coeffs` code
+    # return approx, *cast_result_lst
     return _postprocess_coeffs(coeffs=[data], ndim=ndim, ds=ds, axes=axes)[0]
-=======
-    return approx, *cast_result_lst
 
 
 Param = ParamSpec("Param")
@@ -695,5 +688,4 @@
 
         return wrapper
 
-    return deco
->>>>>>> b87482f2
+    return deco