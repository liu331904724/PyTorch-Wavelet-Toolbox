--- conflicted
+++ resolved
@@ -1,10 +1,5 @@
 """Implement 3D separable boundary transforms."""
 
-<<<<<<< HEAD
-# Written by the Pytorch wavelet toolbox team in 2024
-
-=======
->>>>>>> 6565e607
 import sys
 from functools import partial
 from typing import Dict, List, NamedTuple, Optional, Tuple, Union
