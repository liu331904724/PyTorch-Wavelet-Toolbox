"""Test the wavelet packet code."""

# Created on Fri Apr 6 2021 by moritz (wolter@cs.uni-bonn.de)

from typing import Optional

import numpy as np
import pytest
import pywt
import torch
from scipy import datasets

from ptwt._util import _check_axes_argument, _undo_swap_axes
from ptwt.constants import ExtendedBoundaryMode
from ptwt.packets import WaveletPacket, WaveletPacket2D


def _compare_trees1(
    wavelet_str: str,
    max_lev: Optional[int] = 3,
    pywt_boundary: str = "zero",
    ptwt_boundary: ExtendedBoundaryMode = "zero",
    length: int = 256,
    batch_size: int = 1,
    transform_mode: bool = False,
    multiple_transforms: bool = False,
<<<<<<< HEAD
    lazy_init: bool = False,
=======
    axis: int = -1,
>>>>>>> 4e271a8e
) -> None:
    data = np.random.rand(batch_size, length)
    data = data.swapaxes(axis, -1)

    if transform_mode:
        twp = WaveletPacket(
<<<<<<< HEAD
            None, wavelet, mode=ptwt_boundary, maxlevel=max_lev
        ).transform(torch.from_numpy(data), maxlevel=max_lev, lazy_init=lazy_init)
    else:
        twp = WaveletPacket(
            torch.from_numpy(data),
            wavelet,
            mode=ptwt_boundary,
            maxlevel=max_lev,
            lazy_init=lazy_init,
=======
            None,
            wavelet_str,
            mode=ptwt_boundary,
            axis=axis,
        ).transform(torch.from_numpy(data), maxlevel=max_lev)
    else:
        twp = WaveletPacket(
            torch.from_numpy(data),
            wavelet_str,
            mode=ptwt_boundary,
            maxlevel=max_lev,
            axis=axis,
>>>>>>> 4e271a8e
        )

    # if multiple_transform flag is set, recalculcate the packets
    if multiple_transforms:
        twp.transform(torch.from_numpy(data), maxlevel=max_lev, lazy_init=lazy_init)

    torch_res = torch.cat([twp[node] for node in twp.get_level(twp.maxlevel)], axis)

    wp = pywt.WaveletPacket(
        data=data,
        wavelet=wavelet_str,
        mode=pywt_boundary,
        maxlevel=max_lev,
        axis=axis,
    )
    np_res = np.concatenate(
        [node.data for node in wp.get_level(wp.maxlevel, "freq")], axis
    )

    assert wp.maxlevel == twp.maxlevel
    assert np.allclose(torch_res.numpy(), np_res)


def _compare_trees2(
    wavelet_str: str,
    max_lev: Optional[int],
    pywt_boundary: str = "zero",
    ptwt_boundary: ExtendedBoundaryMode = "zero",
    height: int = 256,
    width: int = 256,
    batch_size: int = 1,
    transform_mode: bool = False,
    multiple_transforms: bool = False,
<<<<<<< HEAD
    lazy_init: bool = False,
=======
    axes: tuple[int, int] = (-2, -1),
>>>>>>> 4e271a8e
) -> None:
    face = datasets.face()[:height, :width].astype(np.float64).mean(-1)
    data = torch.stack([torch.from_numpy(face)] * batch_size, 0)

    _check_axes_argument(axes)
    data = _undo_swap_axes(data, axes)

    wp_tree = pywt.WaveletPacket2D(
        data=data.numpy(),
        wavelet=wavelet_str,
        mode=pywt_boundary,
        maxlevel=max_lev,
        axes=axes,
    )
    np_packets = np.stack(
        [
            node.data
            for node in wp_tree.get_level(level=wp_tree.maxlevel, order="natural")
        ],
        1,
    )

    # get the PyTorch decomposition
    if transform_mode:
        ptwt_wp_tree = WaveletPacket2D(
<<<<<<< HEAD
            None, wavelet=wavelet, mode=ptwt_boundary
        ).transform(pt_data, maxlevel=max_lev, lazy_init=lazy_init)
    else:
        ptwt_wp_tree = WaveletPacket2D(
            pt_data,
            wavelet=wavelet,
            mode=ptwt_boundary,
            maxlevel=max_lev,
            lazy_init=lazy_init,
=======
            None,
            wavelet=wavelet_str,
            mode=ptwt_boundary,
            axes=axes,
        ).transform(data, maxlevel=max_lev)
    else:
        ptwt_wp_tree = WaveletPacket2D(
            data,
            wavelet=wavelet_str,
            mode=ptwt_boundary,
            maxlevel=max_lev,
            axes=axes,
>>>>>>> 4e271a8e
        )

    # if multiple_transform flag is set, recalculcate the packets
    if multiple_transforms:
<<<<<<< HEAD
        ptwt_wp_tree.transform(pt_data, maxlevel=max_lev, lazy_init=lazy_init)
=======
        ptwt_wp_tree.transform(data, maxlevel=max_lev)

    packets_pt = torch.stack(
        [
            ptwt_wp_tree[node]
            for node in ptwt_wp_tree.get_natural_order(ptwt_wp_tree.maxlevel)
        ],
        1,
    )
>>>>>>> 4e271a8e

    assert wp_tree.maxlevel == ptwt_wp_tree.maxlevel
    assert np.allclose(packets_pt.numpy(), np_packets)


@pytest.mark.slow
@pytest.mark.parametrize("max_lev", [1, 2, 3, 4, None])
@pytest.mark.parametrize(
    "wavelet_str", ["haar", "db2", "db3", "db4", "db5", "db6", "db7", "db8"]
)
@pytest.mark.parametrize("boundary", ["zero", "reflect"])
@pytest.mark.parametrize("batch_size", [2, 1])
@pytest.mark.parametrize("transform_mode", [False, True])
@pytest.mark.parametrize("multiple_transforms", [False, True])
<<<<<<< HEAD
@pytest.mark.parametrize("lazy_init", [False, True])
=======
@pytest.mark.parametrize("axes", [(-2, -1), (-1, -2), (1, 2), (2, 0), (0, 2)])
>>>>>>> 4e271a8e
def test_2d_packets(
    max_lev: Optional[int],
    wavelet_str: str,
    boundary: ExtendedBoundaryMode,
    batch_size: int,
    transform_mode: bool,
    multiple_transforms: bool,
<<<<<<< HEAD
    lazy_init: bool,
=======
    axes: tuple[int, int],
>>>>>>> 4e271a8e
) -> None:
    """Ensure pywt and ptwt produce equivalent wavelet 2d packet trees."""
    _compare_trees2(
        wavelet_str,
        max_lev,
        pywt_boundary=boundary,
        ptwt_boundary=boundary,
        batch_size=batch_size,
        transform_mode=transform_mode,
        multiple_transforms=multiple_transforms,
<<<<<<< HEAD
        lazy_init=lazy_init,
=======
        axes=axes,
>>>>>>> 4e271a8e
    )


@pytest.mark.slow
@pytest.mark.parametrize("max_lev", [1, 2, 3, 4, None])
@pytest.mark.parametrize("batch_size", [1, 2])
@pytest.mark.parametrize("transform_mode", [False, True])
@pytest.mark.parametrize("multiple_transforms", [False, True])
<<<<<<< HEAD
@pytest.mark.parametrize("lazy_init", [False, True])
=======
@pytest.mark.parametrize("axes", [(-2, -1), (-1, -2), (1, 2), (2, 0), (0, 2)])
>>>>>>> 4e271a8e
def test_boundary_matrix_packets2(
    max_lev: Optional[int],
    batch_size: int,
    transform_mode: bool,
    multiple_transforms: bool,
<<<<<<< HEAD
    lazy_init: bool,
=======
    axes: tuple[int, int],
>>>>>>> 4e271a8e
) -> None:
    """Ensure the 2d - sparse matrix haar tree and pywt-tree are the same."""
    _compare_trees2(
        "db1",
        max_lev,
        "zero",
        "boundary",
        batch_size=batch_size,
        transform_mode=transform_mode,
        multiple_transforms=multiple_transforms,
<<<<<<< HEAD
        lazy_init=lazy_init,
=======
        axes=axes,
>>>>>>> 4e271a8e
    )


@pytest.mark.slow
@pytest.mark.parametrize("max_lev", [1, 2, 3, 4, None])
@pytest.mark.parametrize(
    "wavelet_str", ["haar", "db2", "db3", "db4", "db5", "db6", "db7", "db8"]
)
@pytest.mark.parametrize("boundary", ["zero", "reflect", "constant"])
@pytest.mark.parametrize("batch_size", [2, 1])
@pytest.mark.parametrize("transform_mode", [False, True])
@pytest.mark.parametrize("multiple_transforms", [False, True])
<<<<<<< HEAD
@pytest.mark.parametrize("lazy_init", [False, True])
=======
@pytest.mark.parametrize("axis", [0, -1])
>>>>>>> 4e271a8e
def test_1d_packets(
    max_lev: int,
    wavelet_str: str,
    boundary: str,
    batch_size: int,
    transform_mode: bool,
    multiple_transforms: bool,
<<<<<<< HEAD
    lazy_init: bool,
=======
    axis: int,
>>>>>>> 4e271a8e
) -> None:
    """Ensure pywt and ptwt produce equivalent wavelet 1d packet trees."""
    _compare_trees1(
        wavelet_str,
        max_lev,
        pywt_boundary=boundary,
        ptwt_boundary=boundary,
        batch_size=batch_size,
        transform_mode=transform_mode,
        multiple_transforms=multiple_transforms,
<<<<<<< HEAD
        lazy_init=lazy_init,
=======
        axis=axis,
>>>>>>> 4e271a8e
    )


@pytest.mark.slow
@pytest.mark.parametrize("max_lev", [1, 2, 3, 4, None])
@pytest.mark.parametrize("transform_mode", [False, True])
@pytest.mark.parametrize("multiple_transforms", [False, True])
@pytest.mark.parametrize("lazy_init", [False, True])
def test_boundary_matrix_packets1(
    max_lev: Optional[int],
    transform_mode: bool,
    multiple_transforms: bool,
    lazy_init: bool,
) -> None:
    """Ensure the 2d - sparse matrix haar tree and pywt-tree are the same."""
    _compare_trees1(
        "db1",
        max_lev,
        "zero",
        "boundary",
        transform_mode=transform_mode,
        multiple_transforms=multiple_transforms,
        lazy_init=lazy_init,
    )


@pytest.mark.parametrize("level", [1, 2, 3, 4])
@pytest.mark.parametrize("wavelet_str", ["db2"])
@pytest.mark.parametrize("pywt_boundary", ["zero"])
@pytest.mark.parametrize("order", ["freq", "natural"])
def test_order_1d(level: int, wavelet_str: str, pywt_boundary: str, order: str) -> None:
    """Test the packets in natural order."""
    data = np.random.rand(2, 256)
    wp_tree = pywt.WaveletPacket(
        data=data,
        wavelet=wavelet_str,
        mode=pywt_boundary,
    )
    # Get the full decomposition
    order_pywt = wp_tree.get_level(level, order)
    order_ptwt = WaveletPacket.get_level(level, order)

    for order_el, order_path in zip(order_pywt, order_ptwt):
        assert order_el.path == order_path


@pytest.mark.parametrize("level", [1, 2, 3, 4])
@pytest.mark.parametrize("wavelet_str", ["db2"])
@pytest.mark.parametrize("pywt_boundary", ["zero"])
def test_freq_order_2d(level: int, wavelet_str: str, pywt_boundary: str) -> None:
    """Test the packets in frequency order."""
    face = datasets.face()
    wavelet = pywt.Wavelet(wavelet_str)
    wp_tree = pywt.WaveletPacket2D(
        data=np.mean(face, axis=-1).astype(np.float64),
        wavelet=wavelet,
        mode=pywt_boundary,
    )
    # Get the full decomposition
    order_pywt = wp_tree.get_level(level, "freq")
    order_ptwt = WaveletPacket2D.get_freq_order(level)

    for node_list, path_list in zip(order_pywt, order_ptwt):
        for order_el, order_path in zip(node_list, path_list):
            assert order_el.path == order_path


@pytest.mark.parametrize("level", [1, 2, 3, 4])
@pytest.mark.parametrize("wavelet_str", ["db2"])
@pytest.mark.parametrize("pywt_boundary", ["zero"])
def test_natural_order_2d(level: int, wavelet_str: str, pywt_boundary: str) -> None:
    """Test the packets in natural order."""
    face = datasets.face()
    wavelet = pywt.Wavelet(wavelet_str)
    wp_tree = pywt.WaveletPacket2D(
        data=np.mean(face, axis=-1).astype(np.float64),
        wavelet=wavelet,
        mode=pywt_boundary,
    )
    # Get the full decomposition
    order_pywt = wp_tree.get_level(level, "natural")
    order_ptwt = WaveletPacket2D.get_natural_order(level)

    for order_el, order_path in zip(order_pywt, order_ptwt):
        assert order_el.path == order_path


partial_keys_1d = ["aaaa", "aaad", "aad", "ad", "da", "dd"]

partial_keys_2d = [
    "aaaa",
    "aaad",
    "aaah",
    "aaav",
    "aad",
    "aah",
    "aava",
    "aavd",
    "aavh",
    "aavv",
    "ad",
    "ah",
    "ava",
    "avd",
    "avh",
    "avv",
    "d",
    "h",
    "vaa",
    "vad",
    "vah",
    "vav",
    "vd",
    "vh",
    "vv",
]


@pytest.mark.parametrize("wavelet_str", ["haar", "db4"])
@pytest.mark.parametrize("boundary", ["zero", "reflect", "constant", "boundary"])
def test_partial_expansion_1d(wavelet_str: str, boundary: str) -> None:
    """Test lazy init in 1d."""
    max_lev = 4
    shape = 128
    test_signal = torch.randn(shape)

    lazy_init_packet = WaveletPacket(
        test_signal,
        wavelet_str,
        mode=boundary,
        maxlevel=max_lev,
        lazy_init=True,
    )

    # Full expansion of the wavelet packet tree
    full_keys = lazy_init_packet.get_level(max_lev)

    with pytest.raises(AssertionError):
        assert all(key in lazy_init_packet for key in full_keys)

    with pytest.raises(AssertionError):
        assert all(key in lazy_init_packet for key in partial_keys_1d)

    # init on partial keys
    [lazy_init_packet[key] for key in partial_keys_1d]

    with pytest.raises(AssertionError):
        assert all(key in lazy_init_packet for key in full_keys)

    assert all(key in lazy_init_packet for key in partial_keys_1d)

    eager_init_packet = WaveletPacket(
        test_signal,
        wavelet_str,
        mode=boundary,
        maxlevel=max_lev,
        lazy_init=False,
    )

    assert all(key in eager_init_packet for key in full_keys)

    diffs = [
        ((lazy_init_packet[key] - eager_init_packet[key]) ** 2).sum()
        for key in lazy_init_packet.keys()
    ]
    delta = torch.sum(torch.stack(diffs))

    assert torch.isclose(delta, torch.tensor(0.0))


@pytest.mark.parametrize("wavelet_str", ["haar", "db4"])
@pytest.mark.parametrize("boundary", ["zero", "reflect", "constant", "boundary"])
def test_partial_expansion_2d(wavelet_str: str, boundary: str) -> None:
    """Test lazy init in 2d."""
    max_lev = 4
    shape = (128, 128)
    test_signal = torch.randn(shape)

    # Full expansion of the wavelet packet tree
    full_keys = WaveletPacket2D.get_natural_order(max_lev)

    lazy_init_packet = WaveletPacket2D(
        test_signal,
        wavelet_str,
        mode=boundary,
        maxlevel=max_lev,
        lazy_init=True,
        separable=True,
    )

    with pytest.raises(AssertionError):
        assert all(key in lazy_init_packet for key in full_keys)

    with pytest.raises(AssertionError):
        assert all(key in lazy_init_packet for key in partial_keys_2d)

    # init on partial keys
    [lazy_init_packet[key] for key in partial_keys_2d]

    with pytest.raises(AssertionError):
        assert all(key in lazy_init_packet for key in full_keys)

    assert all(key in lazy_init_packet for key in partial_keys_2d)

    eager_init_packet = WaveletPacket2D(
        test_signal,
        wavelet_str,
        mode=boundary,
        maxlevel=max_lev,
        lazy_init=False,
        separable=True,
    )

    assert all(key in eager_init_packet for key in full_keys)

    diffs = [
        ((lazy_init_packet[key] - eager_init_packet[key]) ** 2).sum()
        for key in lazy_init_packet.keys()
    ]
    delta = torch.sum(torch.stack(diffs))

    assert torch.isclose(delta, torch.tensor(0.0))


def test_packet_harbo_lvl3() -> None:
    """From Jensen, La Cour-Harbo, Rippels in Mathematics, Chapter 8 (page 89)."""
    data = np.array([56.0, 40.0, 8.0, 24.0, 48.0, 48.0, 40.0, 16.0])

    class _MyHaarFilterBank(object):
        @property
        def filter_bank(self) -> tuple[list[float], ...]:
            """Unscaled Haar wavelet filters."""
            return (
                [1 / 2, 1 / 2.0],
                [-1 / 2.0, 1 / 2.0],
                [1 / 2.0, 1 / 2.0],
                [1 / 2.0, -1 / 2.0],
            )

    wavelet = pywt.Wavelet("unscaled Haar Wavelet", filter_bank=_MyHaarFilterBank())

    twp = WaveletPacket(torch.from_numpy(data), wavelet, mode="reflect")
    torch_res = torch.cat([twp[node] for node in twp.get_level(3)], 0)

    wp = pywt.WaveletPacket(data=data, wavelet=wavelet, mode="reflect")
    np_res = np.concatenate([node.data for node in wp.get_level(3, "freq")], 0)
    assert np.allclose(torch_res.numpy(), np_res)


def test_access_errors_1d() -> None:
    """Test expected access errors for 1d packets."""
    twp = WaveletPacket(None, "haar")
    with pytest.raises(ValueError):
        twp["a"]

    twp.transform(torch.from_numpy(np.random.rand(1, 20)))

    with pytest.raises(KeyError):
        twp["a" * 100]


def test_access_errors_2d() -> None:
    """Test expected access errors for 2d packets."""
    face = datasets.face()
    face = np.mean(face, axis=-1).astype(np.float64)

    twp = WaveletPacket2D(None, "haar")
    with pytest.raises(ValueError):
        twp["a"]

    twp.transform(torch.from_numpy(face))

    with pytest.raises(KeyError):
        twp["a" * 100]


@pytest.mark.slow
@pytest.mark.parametrize("level", [1, 3])
@pytest.mark.parametrize("base_key", ["a", "d"])
@pytest.mark.parametrize("shape", [[1, 64, 63], [3, 64, 64], [1, 128]])
@pytest.mark.parametrize("wavelet", ["db1", "db2", "sym4"])
@pytest.mark.parametrize("axis", (1, -1))
@pytest.mark.parametrize("lazy_init", [True, False])
def test_inverse_packet_1d(
    level: int,
    base_key: str,
    shape: list[int],
    wavelet: str,
    axis: int,
    lazy_init: bool,
) -> None:
    """Test the 1d reconstruction code."""
    signal = np.random.randn(*shape)
    mode = "reflect"
    wp = pywt.WaveletPacket(signal, wavelet, mode=mode, maxlevel=level, axis=axis)
    ptwp = WaveletPacket(
        torch.from_numpy(signal),
        wavelet,
        mode=mode,
        maxlevel=level,
        axis=axis,
        lazy_init=lazy_init,
    )
    if lazy_init:
        with pytest.raises(KeyError):
            ptwp.reconstruct()

        # lazy init
        [ptwp[key] for key in ptwp.get_level(level)]

    wp[base_key * level].data *= 0
    ptwp[base_key * level] *= 0
    wp.reconstruct(update=True)
    ptwp.reconstruct()
    assert np.allclose(wp[""].data, ptwp[""].numpy()[..., : shape[-2], : shape[-1]])


@pytest.mark.slow
@pytest.mark.parametrize("level", [1, 3])
@pytest.mark.parametrize("base_key", ["a", "h", "d"])
@pytest.mark.parametrize("size", [(32, 32, 32), (32, 32, 31, 64)])
@pytest.mark.parametrize("wavelet", ["db1", "db2", "sym4"])
@pytest.mark.parametrize("axes", [(-2, -1), (-1, -2), (1, 2), (2, 0), (0, 2)])
@pytest.mark.parametrize("lazy_init", [True, False])
def test_inverse_packet_2d(
    level: int,
    base_key: str,
    size: tuple[int, ...],
    wavelet: str,
    axes: tuple[int, int],
    lazy_init: bool,
) -> None:
    """Test the 2d reconstruction code."""
    signal = np.random.randn(*size)
    mode = "reflect"
    wp = pywt.WaveletPacket2D(signal, wavelet, mode=mode, maxlevel=level, axes=axes)
    ptwp = WaveletPacket2D(
        torch.from_numpy(signal),
        wavelet,
        mode=mode,
        maxlevel=level,
        axes=axes,
        lazy_init=lazy_init,
    )
    wp[base_key * level].data *= 0
    if lazy_init:
        with pytest.raises(KeyError):
            ptwp.reconstruct()

        # lazy init
        [ptwp[key] for key in ptwp.get_natural_order(level)]

    ptwp[base_key * level] *= 0
    wp.reconstruct(update=True)
    ptwp.reconstruct()
    assert np.allclose(wp[""].data, ptwp[""].numpy()[: size[0], : size[1], : size[2]])


def test_inverse_boundary_packet_1d() -> None:
    """Test the 2d boundary reconstruction code."""
    signal = np.random.randn(1, 16)
    wp = pywt.WaveletPacket(signal, "haar", mode="zero", maxlevel=2)
    ptwp = WaveletPacket(torch.from_numpy(signal), "haar", mode="boundary", maxlevel=2)
    wp["aa"].data *= 0
    ptwp["aa"].data *= 0
    wp.reconstruct(update=True)
    ptwp.reconstruct()
    assert np.allclose(wp[""].data, ptwp[""].numpy()[:, :16])


def test_inverse_boundary_packet_2d() -> None:
    """Test the 2d boundary reconstruction code."""
    size = (16, 16)
    level = 2
    base_key = "h"
    wavelet = "haar"
    signal = np.random.randn(1, size[0], size[1])
    wp = pywt.WaveletPacket2D(signal, wavelet, mode="zero", maxlevel=level)
    ptwp = WaveletPacket2D(
        torch.from_numpy(signal), wavelet, mode="boundary", maxlevel=level
    )
    wp[base_key * level].data *= 0
    ptwp[base_key * level].data *= 0
    wp.reconstruct(update=True)
    ptwp.reconstruct()
    assert np.allclose(wp[""].data, ptwp[""].numpy()[:, : size[0], : size[1]])


@pytest.mark.slow
@pytest.mark.parametrize("axes", ((-2, -1), (1, 2), (2, 1)))
@pytest.mark.parametrize("lazy_init", [True, False])
def test_separable_conv_packets_2d(axes: tuple[int, int], lazy_init: bool) -> None:
    """Ensure the 2d separable conv code is ok."""
    wavelet = "db2"
    signal = np.random.randn(1, 32, 32, 32)
    ptwp = WaveletPacket2D(
        torch.from_numpy(signal),
        wavelet,
        mode="reflect",
        maxlevel=2,
        axes=axes,
        separable=True,
        lazy_init=lazy_init,
    )
    if lazy_init:
        with pytest.raises(KeyError):
            ptwp.reconstruct()

        # lazy init
        [ptwp[key] for key in ptwp.get_natural_order(2)]
    ptwp.reconstruct()
    assert np.allclose(signal, ptwp[""].data[:, :32, :32, :32])<|MERGE_RESOLUTION|>--- conflicted
+++ resolved
@@ -24,33 +24,16 @@
     batch_size: int = 1,
     transform_mode: bool = False,
     multiple_transforms: bool = False,
-<<<<<<< HEAD
+    axis: int = -1,
     lazy_init: bool = False,
-=======
-    axis: int = -1,
->>>>>>> 4e271a8e
 ) -> None:
     data = np.random.rand(batch_size, length)
     data = data.swapaxes(axis, -1)
 
     if transform_mode:
-        twp = WaveletPacket(
-<<<<<<< HEAD
-            None, wavelet, mode=ptwt_boundary, maxlevel=max_lev
-        ).transform(torch.from_numpy(data), maxlevel=max_lev, lazy_init=lazy_init)
-    else:
-        twp = WaveletPacket(
-            torch.from_numpy(data),
-            wavelet,
-            mode=ptwt_boundary,
-            maxlevel=max_lev,
-            lazy_init=lazy_init,
-=======
-            None,
-            wavelet_str,
-            mode=ptwt_boundary,
-            axis=axis,
-        ).transform(torch.from_numpy(data), maxlevel=max_lev)
+        twp = WaveletPacket(None, wavelet_str, mode=ptwt_boundary, axis=axis).transform(
+            torch.from_numpy(data), maxlevel=max_lev, lazy_init=lazy_init
+        )
     else:
         twp = WaveletPacket(
             torch.from_numpy(data),
@@ -58,7 +41,7 @@
             mode=ptwt_boundary,
             maxlevel=max_lev,
             axis=axis,
->>>>>>> 4e271a8e
+            lazy_init=lazy_init,
         )
 
     # if multiple_transform flag is set, recalculcate the packets
@@ -92,11 +75,8 @@
     batch_size: int = 1,
     transform_mode: bool = False,
     multiple_transforms: bool = False,
-<<<<<<< HEAD
+    axes: tuple[int, int] = (-2, -1),
     lazy_init: bool = False,
-=======
-    axes: tuple[int, int] = (-2, -1),
->>>>>>> 4e271a8e
 ) -> None:
     face = datasets.face()[:height, :width].astype(np.float64).mean(-1)
     data = torch.stack([torch.from_numpy(face)] * batch_size, 0)
@@ -122,22 +102,8 @@
     # get the PyTorch decomposition
     if transform_mode:
         ptwt_wp_tree = WaveletPacket2D(
-<<<<<<< HEAD
-            None, wavelet=wavelet, mode=ptwt_boundary
-        ).transform(pt_data, maxlevel=max_lev, lazy_init=lazy_init)
-    else:
-        ptwt_wp_tree = WaveletPacket2D(
-            pt_data,
-            wavelet=wavelet,
-            mode=ptwt_boundary,
-            maxlevel=max_lev,
-            lazy_init=lazy_init,
-=======
-            None,
-            wavelet=wavelet_str,
-            mode=ptwt_boundary,
-            axes=axes,
-        ).transform(data, maxlevel=max_lev)
+            None, wavelet=wavelet_str, mode=ptwt_boundary, axes=axes
+        ).transform(data, maxlevel=max_lev, lazy_init=lazy_init)
     else:
         ptwt_wp_tree = WaveletPacket2D(
             data,
@@ -145,15 +111,12 @@
             mode=ptwt_boundary,
             maxlevel=max_lev,
             axes=axes,
->>>>>>> 4e271a8e
+            lazy_init=lazy_init,
         )
 
     # if multiple_transform flag is set, recalculcate the packets
     if multiple_transforms:
-<<<<<<< HEAD
-        ptwt_wp_tree.transform(pt_data, maxlevel=max_lev, lazy_init=lazy_init)
-=======
-        ptwt_wp_tree.transform(data, maxlevel=max_lev)
+        ptwt_wp_tree.transform(data, maxlevel=max_lev, lazy_init=lazy_init)
 
     packets_pt = torch.stack(
         [
@@ -162,7 +125,6 @@
         ],
         1,
     )
->>>>>>> 4e271a8e
 
     assert wp_tree.maxlevel == ptwt_wp_tree.maxlevel
     assert np.allclose(packets_pt.numpy(), np_packets)
@@ -177,11 +139,8 @@
 @pytest.mark.parametrize("batch_size", [2, 1])
 @pytest.mark.parametrize("transform_mode", [False, True])
 @pytest.mark.parametrize("multiple_transforms", [False, True])
-<<<<<<< HEAD
+@pytest.mark.parametrize("axes", [(-2, -1), (-1, -2), (1, 2), (2, 0), (0, 2)])
 @pytest.mark.parametrize("lazy_init", [False, True])
-=======
-@pytest.mark.parametrize("axes", [(-2, -1), (-1, -2), (1, 2), (2, 0), (0, 2)])
->>>>>>> 4e271a8e
 def test_2d_packets(
     max_lev: Optional[int],
     wavelet_str: str,
@@ -189,11 +148,8 @@
     batch_size: int,
     transform_mode: bool,
     multiple_transforms: bool,
-<<<<<<< HEAD
+    axes: tuple[int, int],
     lazy_init: bool,
-=======
-    axes: tuple[int, int],
->>>>>>> 4e271a8e
 ) -> None:
     """Ensure pywt and ptwt produce equivalent wavelet 2d packet trees."""
     _compare_trees2(
@@ -204,11 +160,8 @@
         batch_size=batch_size,
         transform_mode=transform_mode,
         multiple_transforms=multiple_transforms,
-<<<<<<< HEAD
+        axes=axes,
         lazy_init=lazy_init,
-=======
-        axes=axes,
->>>>>>> 4e271a8e
     )
 
 
@@ -217,21 +170,15 @@
 @pytest.mark.parametrize("batch_size", [1, 2])
 @pytest.mark.parametrize("transform_mode", [False, True])
 @pytest.mark.parametrize("multiple_transforms", [False, True])
-<<<<<<< HEAD
+@pytest.mark.parametrize("axes", [(-2, -1), (-1, -2), (1, 2), (2, 0), (0, 2)])
 @pytest.mark.parametrize("lazy_init", [False, True])
-=======
-@pytest.mark.parametrize("axes", [(-2, -1), (-1, -2), (1, 2), (2, 0), (0, 2)])
->>>>>>> 4e271a8e
 def test_boundary_matrix_packets2(
     max_lev: Optional[int],
     batch_size: int,
     transform_mode: bool,
     multiple_transforms: bool,
-<<<<<<< HEAD
+    axes: tuple[int, int],
     lazy_init: bool,
-=======
-    axes: tuple[int, int],
->>>>>>> 4e271a8e
 ) -> None:
     """Ensure the 2d - sparse matrix haar tree and pywt-tree are the same."""
     _compare_trees2(
@@ -242,11 +189,8 @@
         batch_size=batch_size,
         transform_mode=transform_mode,
         multiple_transforms=multiple_transforms,
-<<<<<<< HEAD
+        axes=axes,
         lazy_init=lazy_init,
-=======
-        axes=axes,
->>>>>>> 4e271a8e
     )
 
 
@@ -259,11 +203,8 @@
 @pytest.mark.parametrize("batch_size", [2, 1])
 @pytest.mark.parametrize("transform_mode", [False, True])
 @pytest.mark.parametrize("multiple_transforms", [False, True])
-<<<<<<< HEAD
+@pytest.mark.parametrize("axis", [0, -1])
 @pytest.mark.parametrize("lazy_init", [False, True])
-=======
-@pytest.mark.parametrize("axis", [0, -1])
->>>>>>> 4e271a8e
 def test_1d_packets(
     max_lev: int,
     wavelet_str: str,
@@ -271,11 +212,8 @@
     batch_size: int,
     transform_mode: bool,
     multiple_transforms: bool,
-<<<<<<< HEAD
+    axis: int,
     lazy_init: bool,
-=======
-    axis: int,
->>>>>>> 4e271a8e
 ) -> None:
     """Ensure pywt and ptwt produce equivalent wavelet 1d packet trees."""
     _compare_trees1(
@@ -286,11 +224,8 @@
         batch_size=batch_size,
         transform_mode=transform_mode,
         multiple_transforms=multiple_transforms,
-<<<<<<< HEAD
+        axis=axis,
         lazy_init=lazy_init,
-=======
-        axis=axis,
->>>>>>> 4e271a8e
     )
 
 
