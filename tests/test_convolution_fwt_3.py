"""Test our 3d for loop-convolution based fwt code."""

from typing import List

import numpy as np
import pytest
import pywt
import torch

import src.ptwt as ptwt


def _expand_dims(batch_list: List) -> List:
    for pos, bel in enumerate(batch_list):
        if type(bel) is np.ndarray:
            batch_list[pos] = np.expand_dims(bel, 0)
        else:
            for key, item in batch_list[pos].items():
                batch_list[pos][key] = np.expand_dims(item, 0)
    return batch_list


def _cat_batch_list(batch_lists: List) -> List:
    cat_list = None
    for batch_list in batch_lists:
        batch_list = _expand_dims(batch_list)
        if not cat_list:
            cat_list = batch_list
        else:
            for pos, (cat_el, batch_el) in enumerate(zip(cat_list, batch_list)):
<<<<<<< HEAD
                if isinstance(cat_el, np.ndarray):
                    cat_list[pos] = np.concatenate([cat_el, batch_el])
                elif isinstance(cat_el, dict):
=======
                if type(cat_el) is np.ndarray:
                    cat_list[pos] = np.concatenate([cat_el, batch_el])
                elif type(cat_el) is dict:
>>>>>>> 818dc75b
                    for key, tensor in cat_el.items():
                        cat_el[key] = np.concatenate([tensor, batch_el[key]])
                else:
                    raise NotImplementedError()
    return cat_list


@pytest.mark.parametrize(
    "shape",
    [
        (1, 31, 32, 33),
        (1, 64, 64, 64),
        (2, 64, 64, 64),
        (3, 31, 64, 64),
        (3, 64, 31, 64),
        (3, 64, 64, 31),
        (3, 31, 31, 31),
        (3, 32, 32, 32),
        (3, 31, 32, 33),
    ],
)
@pytest.mark.parametrize("wavelet", ["haar", "db2", "db4"])
@pytest.mark.parametrize("level", [1, 2, None])
@pytest.mark.parametrize(
    "mode", ["reflect", "zero", "constant", "periodic", "symmetric"]
)
def test_waverec3(shape: list, wavelet: str, level: int, mode: str) -> None:
    """Ensure the 3d analysis transform is invertible."""
    data = np.random.randn(*shape)
    data = torch.from_numpy(data)
    ptwc = ptwt.wavedec3(data, wavelet, level=level, mode=mode)
    batch_list = []
    for batch_no in range(data.shape[0]):
        pywc = pywt.wavedecn(data[batch_no].numpy(), wavelet, level=level, mode=mode)
        batch_list.append(pywc)
    cat_pywc = _cat_batch_list(batch_list)

    # ensure ptwt and pywt coefficients are identical.
    test_list = []
    for a, b in zip(ptwc, cat_pywc):
        if type(a) is torch.Tensor:
            test_list.append(np.allclose(a, b))
        else:
            test_list.extend([np.allclose(a[key], b[key]) for key in a.keys()])

    assert all(test_list)

    # ensure the transforms are invertible.
    rec = ptwt.waverec3(ptwc, wavelet)
    assert np.allclose(
        rec.numpy()[..., : shape[1], : shape[2], : shape[3]], data.numpy()
    )<|MERGE_RESOLUTION|>--- conflicted
+++ resolved
@@ -28,15 +28,9 @@
             cat_list = batch_list
         else:
             for pos, (cat_el, batch_el) in enumerate(zip(cat_list, batch_list)):
-<<<<<<< HEAD
                 if isinstance(cat_el, np.ndarray):
                     cat_list[pos] = np.concatenate([cat_el, batch_el])
                 elif isinstance(cat_el, dict):
-=======
-                if type(cat_el) is np.ndarray:
-                    cat_list[pos] = np.concatenate([cat_el, batch_el])
-                elif type(cat_el) is dict:
->>>>>>> 818dc75b
                     for key, tensor in cat_el.items():
                         cat_el[key] = np.concatenate([tensor, batch_el[key]])
                 else:
