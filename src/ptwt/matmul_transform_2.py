--- conflicted
+++ resolved
@@ -15,23 +15,13 @@
     Wavelet,
     _as_wavelet,
     _check_axes_argument,
-<<<<<<< HEAD
     _check_same_device_dtype,
-    _is_boundary_mode_supported,
     _postprocess_coeffs,
     _postprocess_tensor,
     _preprocess_coeffs,
     _preprocess_tensor,
-=======
-    _check_if_tensor,
     _deprecated_alias,
-    _is_dtype_supported,
     _is_orthogonalize_method_supported,
-    _map_result,
-    _swap_axes,
-    _undo_swap_axes,
-    _unfold_axes,
->>>>>>> b87482f2
 )
 from .constants import (
     BoundaryMode,
@@ -40,17 +30,11 @@
     WaveletCoeff2d,
     WaveletDetailTuple2d,
 )
-from .conv_transform import _get_filter_tensors
-<<<<<<< HEAD
-from .conv_transform_2 import _construct_2d_filt
-=======
 from .conv_transform_2 import (
+    _get_filter_tensors,
     _construct_2d_filt,
     _fwt_pad2,
-    _preprocess_tensor_dec2d,
-    _waverec2d_fold_channels_2d_list,
 )
->>>>>>> b87482f2
 from .matmul_transform import (
     BaseMatrixWaveDec,
     construct_boundary_a,
