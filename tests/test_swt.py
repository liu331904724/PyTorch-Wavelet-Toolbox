"""Test the stationary wavelet transformation code."""

import numpy as np
import pytest
import pywt
import torch

<<<<<<< HEAD
from src.ptwt._stationary_transform import _iswt, _swt
=======
from ptwt._stationary_transform import _swt
>>>>>>> 6565e607


@pytest.mark.parametrize("level", [1, 2, None])
@pytest.mark.parametrize("size", [32, 64])
@pytest.mark.parametrize("wavelet", ["db1", "db2"])
def test_swt_1d(level, size, wavelet):
    """Test the 1d swt."""
    # signal = np.expand_dims(np.arange(size).astype(np.float64), 0)
    signal = np.expand_dims(np.random.normal(size=size).astype(np.float64), 0)
    ptwt_coeff = _swt(torch.from_numpy(signal), wavelet, level=level)
    pywt_coeff = pywt.swt(signal, wavelet, level, trim_approx=True, norm=False)
    test_list = []
    for a, b in zip(ptwt_coeff, pywt_coeff):
        test_list.extend([np.allclose(ael.numpy(), bel) for ael, bel in zip(a, b)])
    assert all(test_list)


@pytest.mark.parametrize("level", [1, 2, None])
@pytest.mark.parametrize("size", [32, 64])
@pytest.mark.parametrize("wavelet", ["db1", "db2"])
def test_iswt_1d(level, size, wavelet):
    """Ensure iswt inverts swt."""
    signal = np.expand_dims(np.random.normal(size=size).astype(np.float64), 0)
    ptwt_coeff = _swt(torch.from_numpy(signal), wavelet, level=level)
    rec = _iswt(ptwt_coeff, wavelet)
    assert np.allclose(rec.numpy(), signal)


@pytest.mark.parametrize("size", [64, 128, 256])
@pytest.mark.parametrize("wavelet", ["db1", "db2", "sym5"])
@pytest.mark.parametrize("level", [1, 2, 3])  # TODO: None
@pytest.mark.parametrize("axis", [1, -1])
def test_swt_1d_slow(level, size, wavelet, axis):
    """Test the 1d swt."""
    # signal = np.expand_dims(np.arange(size).astype(np.float64), 0)
    signal = np.expand_dims(np.random.normal(size=size).astype(np.float64), 0)
    ptwt_coeff = _swt(torch.from_numpy(signal), wavelet, level=level, axis=axis)
    pywt_coeff = pywt.swt(
        signal, wavelet, level, trim_approx=True, norm=False, axis=axis
    )
    test_list = []
    for a, b in zip(ptwt_coeff, pywt_coeff):
        test_list.extend([np.allclose(ael.numpy(), bel) for ael, bel in zip(a, b)])
    assert all(test_list)
    rec = _iswt(ptwt_coeff, wavelet, axis=axis)
    assert np.allclose(rec.numpy(), signal)<|MERGE_RESOLUTION|>--- conflicted
+++ resolved
@@ -5,11 +5,7 @@
 import pywt
 import torch
 
-<<<<<<< HEAD
-from src.ptwt._stationary_transform import _iswt, _swt
-=======
-from ptwt._stationary_transform import _swt
->>>>>>> 6565e607
+from ptwt._stationary_transform import _iswt, _swt
 
 
 @pytest.mark.parametrize("level", [1, 2, None])
